package config

import (
	"errors"
	"strings"

	"github.com/urfave/cli"
)

// CliSource is an implementation of a Source that reads the key / value pairs
// from the command line arguments using urfave/cli framework.
//
// In urfave/cli, there is two ways to define a flag: either define global flags
// on the `app` or define flags on commands. Flags are then retrieved using the
// `cli.Context` structure. In the former approach, one can retrieve the flag
// using `context.GlobalString(key)`. In the latter approach, one can retrieve
// the flag using `context.String(key)`.
//
// Finally, CliSource implements a feature to be able to define any key/value
// pair on the command line. To use this feature, you need to register a
// GenericFlag to the `cli.App` or `cli.Command` such as
//
//    Flags: []cli.Flag{Name: "generic", Value: &config.GenericFlag{}}
//
// This way, one can write any key/pair on the command line using the following
// format:
//
//   ./MyApp --generic "globalKey=value" <command> --generic "key=value"
//
<<<<<<< HEAD
// The CliSource first check the global flags, then the local flags, then the
// generic flags in that order.
=======
// The CliSource first checks the global flags, then the local flags, then the
// generic flags, in that order.
//
// WARNING: If you set a default value to any flag, then this default value will
// always be returned first. For example, suppose a default value has been set on a
// global flag. Even if a user sets a generic flag with the same key, CliSource
// always returns the global default value set. This is because the urfave/cli
// treats a default value as a defined value. An issue has been reported at
// https://github.com/urfave/cli/issues/642.
>>>>>>> 9959af49
type CliSource struct {
	namespace string
	c         *cli.Context
}

// NewCliSource returns a new CliSource out of the given cli.Context. Note that
// the cli.Context must be the one from the actual command which is ran,
// otherwise only the global flags will be detected.
func NewCliSource(c *cli.Context) Source {
	return &CliSource{"", c}
}

// Defined checks first if the key is defined in the global flags, then in the
// "local" flags, and finally checks if a generic flag has been used.
func (c *CliSource) Defined(key string) bool {
	_, ok := c.value(key)
	return ok
}

// String checks first if the key is defined in the global flags, then in the
// "local" flags, and finally checks if a generic flag has been used.
func (c *CliSource) String(key string) string {
	s, _ := c.value(key)
	return s
}

// Sub returns a new CliSource with a restricted scope
func (c *CliSource) Sub(key string) Source {
	return &CliSource{
		namespace: c.fullKey(key),
		c:         c.c,
	}
}

func (c *CliSource) fullKey(key string) string {
	if c.namespace != "" {
		return c.namespace + "." + key
	}
	return key
}

func (c *CliSource) value(key string) (string, bool) {
	if c.c.GlobalIsSet(key) {
		return c.c.GlobalString(key), true
	}
	if c.c.IsSet(key) {
		return c.c.String(key), true
	}
	var i interface{}
	if c.c.GlobalIsSet("generic") {
		i = c.c.GlobalGeneric("generic")
	} else if c.c.IsSet("generic") {
		i = c.c.Generic("generic")
	} else {
		// return default value
		return c.c.String(key), false
	}

	g := i.(*genericFlag)
	// namespace is automatically provided if any, and namespace is
	// automatically saved in genericFlag
	str, ok := g.Get(c.fullKey(key))
	return str, ok
}

// GenericFlagName is the name given to the flag of the command line option
var GenericFlagName = "generic"

// GenericCliFlag is a wrapper around a cli.GenericFlag that provides the
// generic tag capability
var GenericCliFlag = cli.GenericFlag{Name: GenericFlagName, Value: &genericFlag{}}

// genericFlags holds all value of the form "key=value"
type genericFlag struct {
	pairs []*pair
}

type pair struct {
	root  string
	value string
}

// ErrGenericFlagFormat is triggered when a flag don't have the right format.
var ErrGenericFlagFormat = errors.New("generic flag format: `key=value`")

// Set implements the generic flag interface from urfave/cli
func (g *genericFlag) Set(value string) error {
	strs := strings.Split(value, "=")
	if len(strs) != 2 {
		return ErrGenericFlagFormat
	}
	p := &pair{strs[0], strs[1]}
	g.pairs = append(g.pairs, p)
	return nil
}

// String implements the generic flag interface from urfave/cli
func (g *genericFlag) String() string {
	return "generic flag setting: --" + GenericFlagName + " \"<key>=<value>\""
}

// Get returns the value stored under the given key if a generic flag has been
// defined with this key.
func (g *genericFlag) Get(key string) (string, bool) {
	for _, p := range g.pairs {
		if p.root == key {
			return p.value, true
		}
	}
	return "", false
}<|MERGE_RESOLUTION|>--- conflicted
+++ resolved
@@ -27,20 +27,8 @@
 //
 //   ./MyApp --generic "globalKey=value" <command> --generic "key=value"
 //
-<<<<<<< HEAD
-// The CliSource first check the global flags, then the local flags, then the
+// The CliSource first checks the global flags, then the local flags, then the
 // generic flags in that order.
-=======
-// The CliSource first checks the global flags, then the local flags, then the
-// generic flags, in that order.
-//
-// WARNING: If you set a default value to any flag, then this default value will
-// always be returned first. For example, suppose a default value has been set on a
-// global flag. Even if a user sets a generic flag with the same key, CliSource
-// always returns the global default value set. This is because the urfave/cli
-// treats a default value as a defined value. An issue has been reported at
-// https://github.com/urfave/cli/issues/642.
->>>>>>> 9959af49
 type CliSource struct {
 	namespace string
 	c         *cli.Context
