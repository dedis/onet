package config

import (
	"errors"
	"strings"

	"github.com/urfave/cli"
)

// CliSource is an implementation of a Source that reads the key / value pairs
// from the command line arguments using urfave/cli framework.
//
// In urfave/cli, there is two ways to define a flag: either define global flags
// on the `app` or define flags on commands. Flags are then retrieved using the
// `cli.Context` structure. In the former approach, one can retrieve the flag
// using `context.GlobalString(key)`. In the latter approach, one can retrieve
// the flag using `context.String(key)`.
//
// Finally, CliSource implements a feature to be able to define any key/value
// pair on the command line. To use this feature, you need to register a
// GenericFlag to the `cli.App` or `cli.Command` such as
//
//    Flags: []cli.Flag{Name: "generic", Value: &config.GenericFlag{}}
//
// This way, one can write any key/pair on the command line using the following
// format:
//
//   ./MyApp --generic "globalKey=value" <command> --generic "key=value"
//
// The CliSource first checks the global flags, then the local flags, then the
// generic flags, in that order.
//
// WARNING: If you set a default value to any flag, then this default value will
// always be returned first. For example, suppose a default value has been set on a
// global flag. Even if a user sets a generic flag with the same key, CliSource
// always returns the global default value set. This is because the urfave/cli
// treats a default value as a defined value. An issue has been reported at
// https://github.com/urfave/cli/issues/642.
type CliSource struct {
	namespace string
	c         *cli.Context
}

// NewCliSource returns a new CliSource out of the given cli.Context. Note that
// the cli.Context must be the one from the actual command which is ran,
// otherwise only the global flags will be detected.
func NewCliSource(c *cli.Context) Source {
	return &CliSource{"", c}
}

// Defined checks first if the key is defined in the global flags, then in the
// "local" flags, and finally checks if a generic flag has been used.
func (c *CliSource) Defined(key string) bool {
	_, ok := c.value(key)
	return ok
}

// String checks first if the key is defined in the global flags, then in the
// "local" flags, and finally checks if a generic flag has been used.
func (c *CliSource) String(key string) string {
	s, _ := c.value(key)
	return s
}

// Sub returns a new CliSource with a restricted scope
func (c *CliSource) Sub(key string) Source {
	return &CliSource{
		namespace: c.fullKey(key),
		c:         c.c,
	}
}

func (c *CliSource) fullKey(key string) string {
	if c.namespace != "" {
		return c.namespace + "." + key
	}
	return key
}

func (c *CliSource) value(key string) (string, bool) {
	if c.c.GlobalIsSet(key) {
		return c.c.GlobalString(key), true
	}
	if c.c.IsSet(key) {
		return c.c.String(key), true
	}
	var i interface{}
	if c.c.GlobalIsSet("generic") {
		i = c.c.GlobalGeneric("generic")
	} else if c.c.IsSet("generic") {
		i = c.c.Generic("generic")
	} else {
		return "", false
	}

	g := i.(*genericFlag)
	// namespace is automatically provided if any, and namespace is
	// automatically saved in genericFlag
	str, ok := g.Get(c.fullKey(key))
	return str, ok
}

<<<<<<< HEAD
// GenericFlagName - how the generic flag is called
var GenericFlagName = "generic"

// GenericCliFlag - creating a generic CLI-flag
=======
// GenericFlagName is the name given to the flag of the command line option
var GenericFlagName = "generic"

// GenericCliFlag is a wrapper around a cli.GenericFlag that provides the
// generic tag capability
>>>>>>> 6fe9d703
var GenericCliFlag = cli.GenericFlag{Name: GenericFlagName, Value: &genericFlag{}}

// genericFlags holds all value of the form "key=value"
type genericFlag struct {
	pairs []*pair
}

type pair struct {
	root  string
	value string
}

<<<<<<< HEAD
// ErrGenericFlagFormat is returned if the key=value format is not respected
=======
// ErrGenericFlagFormat is triggered when a flag don't have the right format.
>>>>>>> 6fe9d703
var ErrGenericFlagFormat = errors.New("generic flag format: `key=value`")

// Set implements the generic flag interface from urfave/cli
func (g *genericFlag) Set(value string) error {
	strs := strings.Split(value, "=")
	if len(strs) != 2 {
		return ErrGenericFlagFormat
	}
	p := &pair{strs[0], strs[1]}
	g.pairs = append(g.pairs, p)
	return nil
}

// String implements the generic flag interface from urfave/cli
func (g *genericFlag) String() string {
	return "generic flag setting: --" + GenericFlagName + " \"<key>=<value>\""
}

// Get returns the value stored under the given key if a generic flag has been
// defined with this key.
func (g *genericFlag) Get(key string) (string, bool) {
	for _, p := range g.pairs {
		if p.root == key {
			return p.value, true
		}
	}
	return "", false
}<|MERGE_RESOLUTION|>--- conflicted
+++ resolved
@@ -100,18 +100,11 @@
 	return str, ok
 }
 
-<<<<<<< HEAD
-// GenericFlagName - how the generic flag is called
-var GenericFlagName = "generic"
-
-// GenericCliFlag - creating a generic CLI-flag
-=======
 // GenericFlagName is the name given to the flag of the command line option
 var GenericFlagName = "generic"
 
 // GenericCliFlag is a wrapper around a cli.GenericFlag that provides the
 // generic tag capability
->>>>>>> 6fe9d703
 var GenericCliFlag = cli.GenericFlag{Name: GenericFlagName, Value: &genericFlag{}}
 
 // genericFlags holds all value of the form "key=value"
@@ -124,11 +117,7 @@
 	value string
 }
 
-<<<<<<< HEAD
-// ErrGenericFlagFormat is returned if the key=value format is not respected
-=======
 // ErrGenericFlagFormat is triggered when a flag don't have the right format.
->>>>>>> 6fe9d703
 var ErrGenericFlagFormat = errors.New("generic flag format: `key=value`")
 
 // Set implements the generic flag interface from urfave/cli
