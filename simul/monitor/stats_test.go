package monitor

import (
	"bytes"
<<<<<<< HEAD
=======
	"fmt"
	"strconv"
>>>>>>> b686780f
	"strings"
	"testing"
	"time"

	"github.com/dedis/onet/log"
)

func TestNewDataFilter(t *testing.T) {
	rc := make(map[string]string)
	rc["filter_round"] = "50"
	rc["filter_verify"] = "90"
	df := NewDataFilter(rc)
	if df.percentiles["round"] == 0 || df.percentiles["verify"] == 0 {
		t.Error("Datafilter not correctly parsed the run config")
	}
	if df.percentiles["round"] != 50.0 || df.percentiles["verify"] != 90.0 {
		t.Errorf("datafilter not correctly parsed the percentile: %f vs 50 or %f vs 90", df.percentiles["round"], df.percentiles["verifiy"])
	}
}

func TestDataFilterFilter(t *testing.T) {
	rc := make(map[string]string)
	rc["filter_round"] = "75"
	df := NewDataFilter(rc)

	values := []float64{35, 20, 15, 40, 50}
	filtered := df.Filter("round", values)
	shouldBe := []float64{35, 20, 15, 40}
	if len(shouldBe) != len(filtered) {
		t.Errorf("Filter returned %d values instead of %d", len(filtered), len(shouldBe))
	}
	for i, v := range filtered {
		if v != shouldBe[i] {
			t.Errorf("Element %d = %f vs %f", i, filtered[i], shouldBe[i])
		}
	}
}

func TestStatsUpdate(t *testing.T) {
	rc := make(map[string]string)
	rc["servers"] = "2"
	rc["hosts"] = "2"
	stats := NewStats(rc)

	m1 := newSingleMeasure("round_wall", 10)
	m2 := newSingleMeasure("round_wall", 30)
	stats.Update(m1)
	stats.Update(m2)
	stats.Collect()
	val := stats.values["round_wall"]
	if val.Avg() != 20 {
		t.Error("Aggregate or Update not working")
	}
}
func TestStatsOrder(t *testing.T) {
	m := make(map[string]string)
	m["servers"] = "1"
	m["hosts"] = "1"
	m["bf"] = "2"
	// create stats
	stat := NewStats(m)
	m1 := newSingleMeasure("round", 10)
	m2 := newSingleMeasure("setup", 5)
	stat.Update(m1)
	stat.Update(m2)
	str := new(bytes.Buffer)
	stat.WriteHeader(str)
	stat.WriteValues(str)

	stat2 := NewStats(m)
	stat2.Update(m2)
	stat2.Update(m1)

	str2 := new(bytes.Buffer)
	stat2.WriteHeader(str2)
	stat2.WriteValues(str2)
	if !bytes.Equal(str.Bytes(), str2.Bytes()) {
		t.Fatal("KeyOrder / output not the same for same stats")
	}
}

func TestValues(t *testing.T) {
	v1 := NewValue("test")
	v1.Store(5.0)
	v1.Store(10.0)
	v1.Store(15.0)

	v1.Collect()
	if v1.Avg() != 10.0 || v1.Min() != 5.0 || v1.Max() != 15.0 || v1.Sum() != 30.0 || v1.Dev() != 5.0 {
		t.Fatal("Wrong value calculation")
	}
}

func TestStatsAverage(t *testing.T) {
	m := make(map[string]string)
	m["servers"] = "1"
	m["hosts"] = "1"
	m["bf"] = "2"
	// create stats
	stat1 := NewStats(m)
	stat2 := NewStats(m)
	m1 := newSingleMeasure("round", 10)
	m2 := newSingleMeasure("setup", 5)
	stat1.Update(m1)
	stat2.Update(m2)

	str := new(bytes.Buffer)
	avgStat := AverageStats([]*Stats{stat1, stat2})
	avgStat.WriteHeader(str)
	avgStat.WriteValues(str)

	stat3 := NewStats(m)
	stat4 := NewStats(m)
	stat3.Update(m1)
	stat4.Update(m2)

	str2 := new(bytes.Buffer)
	avgStat2 := AverageStats([]*Stats{stat3, stat4})
	avgStat2.WriteHeader(str2)
	avgStat2.WriteValues(str2)

	if !bytes.Equal(str.Bytes(), str2.Bytes()) {
		t.Fatal("Average are not the same !")
	}
}

func TestStatsAverageFiltered(t *testing.T) {
	m := make(map[string]string)
	m["servers"] = "1"
	m["hosts"] = "1"
	m["bf"] = "2"
	// create the filter entry
	m["filter_round"] = "50"
	// create stats
	stat1 := NewStats(m)
	stat2 := NewStats(m)
	m1 := newSingleMeasure("round", 10)
	m2 := newSingleMeasure("round", 20)
	m3 := newSingleMeasure("round", 150)
	stat1.Update(m1)
	stat1.Update(m2)
	stat1.Update(m3)
	stat2.Update(m1)
	stat2.Update(m2)
	stat2.Update(m3)

	/* stat2.Collect()*/
	//val := stat2.Value("round")
	//if val.Avg() != (10+20)/2 {
	//t.Fatal("Average with filter does not work?")
	//}

	str := new(bytes.Buffer)
	avgStat := AverageStats([]*Stats{stat1, stat2})
	avgStat.WriteHeader(str)
	avgStat.WriteValues(str)

	stat3 := NewStats(m)
	stat4 := NewStats(m)
	stat3.Update(m1)
	stat3.Update(m2)
	stat3.Update(m3)
	stat4.Update(m1)
	stat4.Update(m2)
	stat4.Update(m3)

	str2 := new(bytes.Buffer)
	avgStat2 := AverageStats([]*Stats{stat3, stat4})
	avgStat2.WriteHeader(str2)
	avgStat2.WriteValues(str2)

	if !bytes.Equal(str.Bytes(), str2.Bytes()) {
		t.Fatal("Average are not the same !")
	}

}

func TestStatsString(t *testing.T) {
	rc := map[string]string{"servers": "10", "hosts": "10"}
	rs := NewStats(rc)
	m := NewMonitor(rs)

	go func() {
		if err := m.Listen(); err != nil {
			log.Fatal("Could not Listen():", err)
		}
	}()
	defer EndAndCleanup()
	time.Sleep(100 * time.Millisecond)
	ConnectSink("localhost:" + strconv.Itoa(DefaultSinkPort))
	measure := NewTimeMeasure("test")
	time.Sleep(time.Millisecond * 100)
	measure.Record()
	time.Sleep(time.Millisecond * 100)

	if !strings.Contains(rs.String(), "0.1") {
		t.Fatal("The measurement should contain 0.1:", rs.String())
	}
}<|MERGE_RESOLUTION|>--- conflicted
+++ resolved
@@ -2,11 +2,7 @@
 
 import (
 	"bytes"
-<<<<<<< HEAD
-=======
-	"fmt"
 	"strconv"
->>>>>>> b686780f
 	"strings"
 	"testing"
 	"time"
